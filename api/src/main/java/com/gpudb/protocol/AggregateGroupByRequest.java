--- conflicted
+++ resolved
@@ -32,12 +32,6 @@
  * each group, use column_names=['x','y','count(*)'].  To also compute the sum
  * of 'z' over each group, use column_names=['x','y','count(*)','sum(z)'].
  * Available aggregation functions are: 'count(*)', 'sum', 'min', 'max', 'avg',
-<<<<<<< HEAD
- * 'mean', 'stddev', 'stddev_pop', 'stddev_samp', 'var', 'var_pop' and
- * 'var_samp'. The response is returned as a dynamic schema. For details see:
- * <a href="../../../../../../concepts/index.html#dynamic-schemas"
- * target="_top">dynamic schemas documentation</a>.
-=======
  * 'mean', 'stddev', 'stddev_pop', 'stddev_samp', 'var', 'var_pop', 'var_samp'
  * and 'count_distinct'. Note that 'count_distinct' can only be used if there
  * are no provided grouping columns. The response is returned as a dynamic
@@ -46,7 +40,6 @@
  * 'result_table' option is provided then the results are stored in a table
  * with the name given in the option and the results are not returned in the
  * response.
->>>>>>> 0efc4b88
  */
 public class AggregateGroupByRequest implements IndexedRecord {
     private static final Schema schema$ = SchemaBuilder
